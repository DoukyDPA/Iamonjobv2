// FICHIER : frontend/src/components/Common/GenericDocumentProcessor.js
// VERSION AVEC STYLE COHÉRENT DE LA HOME

import React, { useState, useEffect } from 'react';
import { useApp } from '../../context/AppContext';
import { Link, useParams } from 'react-router-dom';
import { FiArrowLeft, FiDownload, FiCopy, FiUser, FiFileText, FiBriefcase } from 'react-icons/fi';
import { LogoIcon } from '../icons/ModernIcons';
import toast from 'react-hot-toast';
import MatchingAnalysis from '../Analysis/MatchingAnalysis';
import SimpleMarkdownRenderer from './SimpleMarkdownRenderer';
import { getServiceConfig, URL_TO_SERVICE_MAPPING } from '../../services/servicesConfig';

// Utilitaires pour accéder au localStorage sans casser l'exécution
const safeGetStorageItem = (key) => {
  try {
    if (typeof window !== 'undefined' && window.localStorage) {
      return window.localStorage.getItem(key);
    }
  } catch (e) {
    console.warn('localStorage inaccessible', e);
  }
  return null;
};

const safeSetStorageItem = (key, value) => {
  try {
    if (typeof window !== 'undefined' && window.localStorage) {
      window.localStorage.setItem(key, value);
    }
  } catch (e) {
    console.warn('localStorage inaccessible', e);
  }
};

// Petit composant pour afficher le statut d'un document de manière compacte
const StatusTile = ({ title, icon, uploaded }) => (
  <Link 
    to="/dashboard" 
    style={{ textDecoration: 'none', color: 'inherit' }}
    title={uploaded ? 'Document fourni' : 'Cliquez pour gérer vos documents'}
  >
    <div style={{ 
      display: 'flex',
      alignItems: 'center',
      gap: '0.5rem',
      padding: '0.5rem 0.75rem',
      background: uploaded ? '#dcfce7' : '#fef2f2',
      border: `1px solid ${uploaded ? '#16a34a' : '#fecaca'}`,
      borderRadius: '6px',
      color: uploaded ? '#166534' : '#dc2626',
      fontSize: '0.85rem',
      fontWeight: '500',
      cursor: 'pointer',
      transition: 'all 0.2s ease'
    }}>
      {icon}
      <span>{title}</span>
      <span style={{ fontSize: '0.75rem' }}>
        {uploaded ? '✓' : '✗'}
      </span>
    </div>
  </Link>
);

const GenericDocumentProcessor = ({ serviceConfig: propServiceConfig }) => {
  const { documentStatus, loading } = useApp();
  const { serviceId } = useParams();
  const [result, setResult] = useState(null);
  const [error, setError] = useState(null);
  const [userNotes, setUserNotes] = useState('');
  const [serviceLoading, setServiceLoading] = useState(false);
  const [serviceConfig, setServiceConfig] = useState(null);
  const [autoExecuted, setAutoExecuted] = useState(false);

  // Récupérer la configuration du service depuis l'URL
  useEffect(() => {
    const loadConfig = async () => {
      if (propServiceConfig) {
        // Si la config est passée en prop (ancien usage)
        setServiceConfig(propServiceConfig);
        return;
      }

      if (!serviceId) return;

      // Utiliser le mapping ou convertir les tirets en underscores
      const mappedServiceId =
        URL_TO_SERVICE_MAPPING[serviceId] || serviceId.replace(/-/g, '_');

      // D'abord, essayer de récupérer la configuration locale
      const localConfig = getServiceConfig(mappedServiceId);
      if (localConfig) {
        setServiceConfig(localConfig);
        return;
      }

      // Sinon, tenter de charger depuis l'API (Supabase)
      try {
<<<<<<< HEAD
        // Certains services peuvent être enregistrés avec des tirets dans Supabase
        const apiServiceId = mappedServiceId.replace(/_/g, '-');

        let response = await fetch(`/api/services/${apiServiceId}`);
        let data = await response.json();

        // Si aucune configuration trouvée, essayer la version originale
        if (!(response.ok && data.success && data.service)) {
          response = await fetch(`/api/services/${mappedServiceId}`);
          data = await response.json();
        }

        if (response.ok && data.success && data.service) {
          const serviceApiId = data.service.id || apiServiceId;
          const clientId = serviceApiId.replace(/-/g, '_');
          const apiConfig = {
            id: clientId,
            apiId: serviceApiId,
=======
        const response = await fetch(`/api/services/${mappedServiceId}`);
        const data = await response.json();

        if (response.ok && data.success && data.service) {
          const apiConfig = {
            id: mappedServiceId,
>>>>>>> 8fa63e9b
            title: data.service.title,
            coachAdvice: data.service.coach_advice,
            requiresCV: data.service.requires_cv,
            requiresJobOffer: data.service.requires_job_offer,
            requiresQuestionnaire: data.service.requires_questionnaire,
            allowsNotes: data.service.allows_notes || false,
<<<<<<< HEAD
            apiEndpoint: `/api/services/execute/${serviceApiId}`,
            storageKey: `iamonjob_${clientId}`
=======
            apiEndpoint: `/api/services/execute/${mappedServiceId}`,
            storageKey: `iamonjob_${mappedServiceId}`
>>>>>>> 8fa63e9b
          };
          setServiceConfig(apiConfig);
        } else {
          setError(`Service "${serviceId}" non trouvé`);
        }
      } catch (err) {
        console.error('Erreur chargement service:', err);
        setError(`Service "${serviceId}" non trouvé`);
      }
    };

    loadConfig();
    setAutoExecuted(false);
  }, [serviceId, propServiceConfig]);

  // Charger un résultat déjà sauvegardé le cas échéant
  useEffect(() => {
    if (serviceConfig?.storageKey) {
      const stored = safeGetStorageItem(serviceConfig.storageKey);
      if (stored) {
        setResult(stored);
      }
    }
  }, [serviceConfig]);

  // Vérifier les documents requis
  const checkRequiredDocuments = () => {
    const missing = [];
    if (serviceConfig?.requiresCV && !documentStatus.cv?.uploaded) {
      missing.push('CV');
    }
    if (serviceConfig?.requiresJobOffer && !documentStatus.offre_emploi?.uploaded) {
      missing.push('Offre d\'emploi');
    }
    if (serviceConfig?.requiresQuestionnaire && !documentStatus.questionnaire?.uploaded) {
      missing.push('Questionnaire personnel');
    }
    return missing;
  };

  const missingDocuments = checkRequiredDocuments();
  const canExecute = missingDocuments.length === 0;

  // 🚀 ANALYSE AUTOMATIQUE quand on arrive sur la page et que tout est prêt
  // MAIS PAS pour les services qui permettent des notes personnelles
  useEffect(() => {
    if (
      canExecute &&
      !result &&
      !serviceLoading &&
      serviceConfig?.id &&
      !serviceConfig.allowsNotes &&
      !autoExecuted
    ) {
      console.log('🚀 Lancement automatique du service:', serviceConfig.id);
      setAutoExecuted(true);
      handleExecute();
    }
  }, [canExecute, result, serviceLoading, serviceConfig, autoExecuted]);

  const handleExecute = async () => {
    if (!canExecute || serviceLoading) return;

    setServiceLoading(true);
    setError(null);

    try {
      const response = await fetch(serviceConfig.apiEndpoint, {
        method: 'POST',
        headers: {
          'Content-Type': 'application/json',
          'Authorization': `Bearer ${localStorage.getItem('token') || ''}`
        },
        body: JSON.stringify({
          service_id: serviceConfig.apiId || serviceConfig.id,
          notes: userNotes || ''
        })
      });

      const data = await response.json();

      if (response.ok && data.success) {
        const resultContent = data.result || data.response || data.matching || data.analysis || data.content || '';
        setResult(resultContent);
        
        // Sauvegarder le résultat
        if (serviceConfig.storageKey) {
          safeSetStorageItem(serviceConfig.storageKey, resultContent);
        }
        
        toast.success('Analyse terminée avec succès !');
      } else {
        throw new Error(data.error || 'Erreur lors de l\'analyse');
      }
    } catch (err) {
      console.error('❌ Erreur service:', err);
      setError(err.message);
      toast.error('Erreur lors de l\'analyse');
    } finally {
      setServiceLoading(false);
    }
  };

  const copyToClipboard = () => {
    if (result) {
      navigator.clipboard.writeText(result);
      toast.success('Copié dans le presse-papier !');
    }
  };

  const downloadAsText = () => {
    if (result) {
      const blob = new Blob([result], { type: 'text/plain' });
      const url = URL.createObjectURL(blob);
      const a = document.createElement('a');
      a.href = url;
      a.download = `${serviceConfig.id}_resultat.txt`;
      document.body.appendChild(a);
      a.click();
      document.body.removeChild(a);
      URL.revokeObjectURL(url);
      toast.success('Téléchargement terminé !');
    }
  };

  // Afficher un message d'erreur si le service n'est pas trouvé
  if (error) {
    return (
      <div style={{ padding: '2rem', textAlign: 'center' }}>
        <h2>🚧 Service non trouvé</h2>
        <p>{error}</p>
        <p>
          <Link to="/" style={{ color: '#0a6b79' }}>← Retour à l'accueil</Link>
        </p>
      </div>
    );
  }

  // Afficher un loading si la configuration n'est pas encore chargée
  if (!serviceConfig) {
    return (
      <div style={{ padding: '2rem', textAlign: 'center' }}>
        <h2>🔄 Chargement du service...</h2>
        <p>Veuillez patienter...</p>
      </div>
    );
  }

  if (loading) {
    return (
      <div style={{ 
        background: '#0a6b79', 
        minHeight: '100vh', 
        padding: '2rem', 
        textAlign: 'center',
        color: 'white'
      }}>
        <div>Chargement...</div>
      </div>
    );
  }

  return (
    <div style={{ 
      background: '#0a6b79', 
      minHeight: '100vh', 
      padding: '2rem'
    }}>
      {/* Navigation en haut à gauche */}
      <div style={{ 
        marginBottom: '1rem' 
      }}>
        <Link to="/dashboard" style={{ 
          display: 'flex', 
          alignItems: 'center', 
          gap: '0.5rem', 
          color: 'white', 
          textDecoration: 'none',
          fontSize: '0.9rem',
          opacity: 0.9
        }}>
          <FiArrowLeft />
          Retour au tableau de bord
        </Link>
      </div>

      {/* Header avec titre au milieu et documents requis à droite */}
      <div style={{ 
        display: 'flex', 
        justifyContent: 'space-between', 
        alignItems: 'center', 
        marginBottom: '2rem' 
      }}>
        {/* Titre du service au milieu */}
        <div style={{ 
          background: '#0a6b79',
          color: 'white',
          padding: '1.5rem 2rem',
          borderRadius: '16px',
          textAlign: 'center',
          boxShadow: '0 8px 32px rgba(0,0,0,0.1)',
          flex: '1',
          marginRight: '2rem',
          display: 'flex',
          flexDirection: 'column',
          alignItems: 'center',
          justifyContent: 'center'
        }}>
          <h1 style={{ 
            margin: '0 0 0.5rem 0', 
            fontSize: '2rem', 
            fontWeight: '700',
            color: 'white',
            display: 'flex',
            alignItems: 'center',
            justifyContent: 'center',
            gap: '0.75rem'
          }}>
            <LogoIcon size={32} />
            {serviceConfig.title}
          </h1>
          <p style={{ 
            margin: 0, 
            fontSize: '1.1rem', 
            color: 'white',
            opacity: 0.9
          }}>
            {serviceConfig.description}
          </p>
        </div>

        {/* Documents requis en haut à droite */}
        <div style={{ 
          background: 'white',
          padding: '1rem',
          borderRadius: '12px',
          boxShadow: '0 4px 16px rgba(0,0,0,0.1)',
          borderLeft: '3px solid #c7356c',
          minWidth: '200px'
        }}>
          <h4 style={{ 
            margin: '0 0 0.75rem 0', 
            color: '#c7356c', 
            fontSize: '0.9rem', 
            fontWeight: '600',
            textAlign: 'center'
          }}>
            Documents requis
          </h4>
          <div style={{
            display: 'flex',
            flexDirection: 'column',
            gap: '0.5rem'
          }}>
            {serviceConfig.requiresCV && (
              <StatusTile title="CV" icon={<FiFileText />} uploaded={documentStatus.cv?.uploaded} />
            )}
            {serviceConfig.requiresJobOffer && (
              <StatusTile title="Offre d'emploi" icon={<FiBriefcase />} uploaded={documentStatus.offre_emploi?.uploaded} />
            )}
            {serviceConfig.requiresQuestionnaire && (
              <StatusTile title="Questionnaire" icon={<FiUser />} uploaded={documentStatus.questionnaire?.uploaded} />
            )}
          </div>
        </div>
      </div>

      {/* Grille des sections avec style Home */}
      <div style={{ 
        display: 'grid',
        gap: '2rem',
        gridTemplateColumns: '1fr'
      }}>
        {/* Section 1: Conseils du coach */}
        <div style={{ 
          background: 'white',
          padding: '2rem',
          borderRadius: '16px',
          boxShadow: '0 8px 32px rgba(0,0,0,0.1)',
          borderLeft: '4px solid #10b981'
        }}>
          <h3 style={{ 
            margin: '0 0 1rem 0', 
            fontWeight: '600', 
            fontSize: '1.2rem', 
            display: 'flex', 
            alignItems: 'center', 
            gap: '0.75rem',
            color: '#10b981'
          }}>
            <LogoIcon size={24} /> Conseils du coach
          </h3>
          <p style={{ 
            margin: 0, 
            fontSize: '1rem', 
            lineHeight: '1.6',
            color: '#374151'
          }}>
            {serviceConfig.coachAdvice || serviceConfig.description}
          </p>
        </div>

        {/* Section 2: Message d'offre pré-remplie (si applicable) */}
        {serviceConfig.id === 'matching_cv_offre' && documentStatus.offre_emploi?.uploaded && (
          <div style={{ 
            background: 'white',
            padding: '2rem',
            borderRadius: '16px',
            boxShadow: '0 8px 32px rgba(0,0,0,0.1)',
            borderLeft: '4px solid #ec4899'
          }}>
            <h3 style={{ 
              margin: '0 0 1rem 0', 
              fontWeight: '600', 
              fontSize: '1.2rem', 
              display: 'flex', 
              alignItems: 'center', 
              gap: '0.75rem',
              color: '#ec4899'
            }}>
              <LogoIcon size={24} /> Offre d'emploi chargée automatiquement
            </h3>
            <p style={{ 
              margin: 0, 
              fontSize: '1rem',
              lineHeight: '1.6',
              color: '#374151'
            }}>
              Votre offre d'emploi a été pré-remplie et est prête pour l'analyse de compatibilité avec votre CV.
            </p>
          </div>
        )}

        {/* Section 3: Zone d'exécution ou message d'erreur */}
        {!canExecute ? (
          <div style={{ 
            background: 'white',
            textAlign: 'center', 
            padding: '1.5rem',
            borderRadius: '16px',
            boxShadow: '0 8px 32px rgba(0,0,0,0.1)',
            borderLeft: '4px solid #ef4444'
          }}>
            <p style={{ 
              color: '#dc2626', 
              fontSize: '1rem', 
              margin: 0,
              lineHeight: '1.6'
            }}>
              Cliquez sur les documents manquants ci-dessus pour les gérer
            </p>
          </div>
        ) : !result ? (
          <div style={{ 
            background: 'white',
            padding: '2rem',
            borderRadius: '16px',
            boxShadow: '0 8px 32px rgba(0,0,0,0.1)',
            borderLeft: '4px solid #10b981'
          }}>
            {/* Zone de notes personnelles - RÉDUITE */}
            {serviceConfig.allowsNotes && (
              <div style={{ marginBottom: '1.5rem' }}>
                <div style={{ 
                  background: '#f0fdf4', 
                  border: '1px solid #bbf7d0', 
                  borderRadius: '12px', 
                  padding: '1rem', 
                  marginBottom: '1rem' 
                }}>
                  <h4 style={{ 
                    margin: '0 0 0.5rem 0', 
                    color: '#10b981', 
                    fontSize: '1rem', 
                    fontWeight: '600',
                    display: 'flex', 
                    alignItems: 'center', 
                    gap: '0.5rem' 
                  }}>
                    <LogoIcon size={18} /> Voulez-vous ajouter un complément d'information ?
                  </h4>
                  <p style={{ 
                    margin: '0 0 0.75rem 0', 
                    color: '#166534', 
                    fontSize: '0.9rem', 
                    lineHeight: '1.4' 
                  }}>
                    Ajoutez des détails personnels, exemples concrets ou contraintes pour personnaliser l'analyse de l'IA.
                  </p>
                  <textarea
                    value={userNotes}
                    onChange={(e) => setUserNotes(e.target.value)}
                    placeholder="Exemples : vos réalisations chiffrées, contraintes géographiques, motivations spécifiques, expériences pertinentes..."
                    style={{ 
                      width: '100%', 
                      minHeight: '80px', 
                      padding: '0.75rem', 
                      border: '1px solid #d1d5db', 
                      borderRadius: '8px', 
                      fontSize: '0.9rem', 
                      resize: 'vertical',
                      fontFamily: 'inherit',
                      lineHeight: '1.4'
                    }}
                  />
                </div>
              </div>
            )}
            
            {/* Bouton d'exécution - ROSE DU LOGO */}
            <div style={{ textAlign: 'center' }}>
              <button
                onClick={handleExecute}
                disabled={serviceLoading || !canExecute}
                style={{ 
                  display: 'inline-flex', 
                  alignItems: 'center', 
                  gap: '0.75rem', 
                  padding: '1.25rem 2.5rem', 
                  fontSize: '1.1rem', 
                  fontWeight: '600', 
                  borderRadius: '12px', 
                  background: canExecute ? '#c7356c' : '#9ca3af', 
                  color: 'white',
                  cursor: canExecute ? 'pointer' : 'not-allowed',
                  border: 'none',
                  boxShadow: canExecute ? '0 4px 16px rgba(199,53,108,0.3)' : 'none',
                  transition: 'all 0.2s ease'
                }}
              >
                {serviceLoading ? (
                  <>
                    <div style={{ 
                      width: '20px', 
                      height: '20px', 
                      border: '2px solid #ffffff', 
                      borderTop: '2px solid transparent', 
                      borderRadius: '50%', 
                      animation: 'spin 1s linear infinite' 
                    }} />
                    Traitement en cours...
                  </>
                ) : (
                  <>{serviceConfig.allowsNotes ? 'Lancer l\'analyse personnalisée' : 'Lancer l\'analyse'}</>
                )}
              </button>
              
              {error && (
                <div style={{ 
                  marginTop: '1.5rem', 
                  padding: '1rem', 
                  background: '#fef2f2', 
                  border: '1px solid #fecaca', 
                  borderRadius: '8px', 
                  color: '#dc2626',
                  fontSize: '0.95rem'
                }}>
                  {error}
                </div>
              )}
            </div>
          </div>
        ) : (
          /* Section 4: Affichage des résultats */
          <div style={{ 
            background: 'white',
            padding: '2rem',
            borderRadius: '16px',
            boxShadow: '0 8px 32px rgba(0,0,0,0.1)',
            borderLeft: '4px solid #10b981'
          }}>
            {/* Actions sur le résultat */}
            <div style={{ 
              display: 'flex', 
              gap: '1rem', 
              marginBottom: '2rem', 
              paddingBottom: '1.5rem', 
              borderBottom: '1px solid #e5e7eb',
              flexWrap: 'wrap'
            }}>
              <button
                onClick={copyToClipboard}
                style={{ 
                  display: 'flex', 
                  alignItems: 'center', 
                  gap: '0.5rem', 
                  padding: '0.75rem 1.5rem', 
                  fontSize: '1rem', 
                  fontWeight: '500', 
                  borderRadius: '8px', 
                  background: '#f3f4f6', 
                  color: '#0a6b79', 
                  border: '1px solid #d1d5db', 
                  cursor: 'pointer',
                  transition: 'all 0.2s ease'
                }}
              >
                <FiCopy />
                Copier
              </button>
              <button
                onClick={downloadAsText}
                style={{ 
                  display: 'flex', 
                  alignItems: 'center', 
                  gap: '0.5rem', 
                  padding: '0.75rem 1.5rem', 
                  fontSize: '1rem', 
                  fontWeight: '500', 
                  borderRadius: '8px', 
                  background: '#0a6b79', 
                  color: 'white', 
                  border: 'none', 
                  cursor: 'pointer',
                  transition: 'all 0.2s ease'
                }}
              >
                <FiDownload />
                Télécharger
              </button>
            </div>
            
            {/* Contenu du résultat */}
            {serviceConfig?.id === 'matching_cv_offre' ? (
              <MatchingAnalysis preloadedData={result} hideButton={true} />
            ) : (
              <SimpleMarkdownRenderer content={result} serviceType={serviceConfig.id} />
            )}
          </div>
        )}
      </div>
    </div>
  );
};

export default GenericDocumentProcessor;<|MERGE_RESOLUTION|>--- conflicted
+++ resolved
@@ -97,7 +97,6 @@
 
       // Sinon, tenter de charger depuis l'API (Supabase)
       try {
-<<<<<<< HEAD
         // Certains services peuvent être enregistrés avec des tirets dans Supabase
         const apiServiceId = mappedServiceId.replace(/_/g, '-');
 
@@ -116,27 +115,16 @@
           const apiConfig = {
             id: clientId,
             apiId: serviceApiId,
-=======
-        const response = await fetch(`/api/services/${mappedServiceId}`);
-        const data = await response.json();
-
-        if (response.ok && data.success && data.service) {
-          const apiConfig = {
-            id: mappedServiceId,
->>>>>>> 8fa63e9b
+
             title: data.service.title,
             coachAdvice: data.service.coach_advice,
             requiresCV: data.service.requires_cv,
             requiresJobOffer: data.service.requires_job_offer,
             requiresQuestionnaire: data.service.requires_questionnaire,
             allowsNotes: data.service.allows_notes || false,
-<<<<<<< HEAD
             apiEndpoint: `/api/services/execute/${serviceApiId}`,
             storageKey: `iamonjob_${clientId}`
-=======
-            apiEndpoint: `/api/services/execute/${mappedServiceId}`,
-            storageKey: `iamonjob_${mappedServiceId}`
->>>>>>> 8fa63e9b
+
           };
           setServiceConfig(apiConfig);
         } else {
