// FICHIER : frontend/src/components/Common/GenericDocumentProcessor.js
// VERSION AVEC STYLE COHÉRENT DE LA HOME

import React, { useState, useEffect } from 'react';
import { useApp } from '../../context/AppContext';
import { Link, useParams } from 'react-router-dom';
import { FiArrowLeft, FiDownload, FiCopy, FiUser, FiFileText, FiBriefcase } from 'react-icons/fi';
import { LogoIcon } from '../icons/ModernIcons';
import toast from 'react-hot-toast';
import MatchingAnalysis from '../Analysis/MatchingAnalysis';
import SimpleMarkdownRenderer from './SimpleMarkdownRenderer';
import { getServiceConfig, URL_TO_SERVICE_MAPPING } from '../../services/servicesConfig';

// Utilitaires pour accéder au localStorage sans casser l'exécution
const safeGetStorageItem = (key) => {
  try {
    if (typeof window !== 'undefined' && window.localStorage) {
      return window.localStorage.getItem(key);
    }
  } catch (e) {
    console.warn('localStorage inaccessible', e);
  }
  return null;
};

const safeSetStorageItem = (key, value) => {
  try {
    if (typeof window !== 'undefined' && window.localStorage) {
      window.localStorage.setItem(key, value);
    }
  } catch (e) {
    console.warn('localStorage inaccessible', e);
  }
};

// Petit composant pour afficher le statut d'un document de manière compacte
const StatusTile = ({ title, icon, uploaded }) => (
  <Link 
    to="/dashboard" 
    style={{ textDecoration: 'none', color: 'inherit' }}
    title={uploaded ? 'Document fourni' : 'Cliquez pour gérer vos documents'}
  >
    <div style={{ 
      display: 'flex',
      alignItems: 'center',
      gap: '0.5rem',
      padding: '0.5rem 0.75rem',
      background: uploaded ? '#dcfce7' : '#fef2f2',
      border: `1px solid ${uploaded ? '#16a34a' : '#fecaca'}`,
      borderRadius: '6px',
      color: uploaded ? '#166534' : '#dc2626',
      fontSize: '0.85rem',
      fontWeight: '500',
      cursor: 'pointer',
      transition: 'all 0.2s ease'
    }}>
      {icon}
      <span>{title}</span>
      <span style={{ fontSize: '0.75rem' }}>
        {uploaded ? '✓' : '✗'}
      </span>
    </div>
  </Link>
);

const GenericDocumentProcessor = ({ serviceConfig: propServiceConfig }) => {
  const { documentStatus, loading } = useApp();
  const { serviceId } = useParams();
  const [result, setResult] = useState(null);
  const [error, setError] = useState(null);
  const [userNotes, setUserNotes] = useState('');
  const [serviceLoading, setServiceLoading] = useState(false);
  const [serviceConfig, setServiceConfig] = useState(null);
  const [autoExecuted, setAutoExecuted] = useState(false);

  // Récupérer la configuration du service depuis l'URL
  useEffect(() => {
    const loadConfig = async () => {
      if (propServiceConfig) {
        // Si la config est passée en prop (ancien usage)
        setServiceConfig(propServiceConfig);
        return;
      }

      if (!serviceId) return;

      // Utiliser le mapping ou convertir les tirets en underscores
      const mappedServiceId =
        URL_TO_SERVICE_MAPPING[serviceId] || serviceId.replace(/-/g, '_');

      // Récupérer la configuration locale (fallback)
      const localConfig = getServiceConfig(mappedServiceId) || {};

      // Toujours tenter de charger la configuration depuis l'API pour récupérer
      // les dernières modifications depuis Supabase
      try {
<<<<<<< HEAD
=======
        const apiServiceId = mappedServiceId.replace(/_/g, '-');
>>>>>>> 9bdbb226
        const timestamp = Date.now();
        let response = await fetch(`/api/services/${mappedServiceId}?t=${timestamp}`);
        let data = await response.json();
        if (!(response.ok && data.success && data.service)) {
          const hyphenId = mappedServiceId.replace(/_/g, '-');
          response = await fetch(`/api/services/${hyphenId}?t=${timestamp}`);
          data = await response.json();
        }
        if (response.ok && data.success && data.service) {
<<<<<<< HEAD
          const serviceApiId = data.service.service_id || mappedServiceId;
          const supabaseId = data.service.id;
=======
          const serviceApiId = data.service.id || apiServiceId;
          const clientId = serviceApiId.replace(/-/g, '_');
>>>>>>> 9bdbb226
          console.log('🔍 GenericDocumentProcessor - Service reçu:', {
            supabaseId,
            serviceId: serviceApiId,
            title: data.service.title,
            coach_advice: data.service.coach_advice
          });
          const finalConfig = {
            ...localConfig,
<<<<<<< HEAD
            id: mappedServiceId,
            apiId: serviceApiId,
            supabaseId,
=======
            id: clientId,
            apiId: serviceApiId,
>>>>>>> 9bdbb226
            title: data.service.title || localConfig.title || '',
            coachAdvice:
              data.service.coach_advice || localConfig.coachAdvice || '',
            requiresCV:
              data.service.requires_cv ?? localConfig.requiresCV ?? false,
            requiresJobOffer:
              data.service.requires_job_offer ?? localConfig.requiresJobOffer ?? false,
            requiresQuestionnaire:
              data.service.requires_questionnaire ?? localConfig.requiresQuestionnaire ?? false,
            allowsNotes:
              data.service.allows_notes ?? localConfig.allowsNotes ?? false,
            apiEndpoint:
              localConfig.apiEndpoint || `/api/services/execute/${serviceApiId}`,
<<<<<<< HEAD
            storageKey: localConfig.storageKey || `iamonjob_${mappedServiceId}`
=======
            storageKey: localConfig.storageKey || `iamonjob_${clientId}`
>>>>>>> 9bdbb226
          };
          console.log('🔍 GenericDocumentProcessor - Config finale:', finalConfig);
          setServiceConfig(finalConfig);
          return;
        }
        if (Object.keys(localConfig).length > 0) {
          const fallbackConfig = {
            ...localConfig,
            id: mappedServiceId,
<<<<<<< HEAD
            apiId: mappedServiceId,
            coachAdvice: localConfig.coachAdvice || '',
            apiEndpoint:
              localConfig.apiEndpoint || `/api/services/execute/${mappedServiceId}`,
=======
            apiId: apiServiceId,
            coachAdvice: localConfig.coachAdvice || '',
            apiEndpoint:
              localConfig.apiEndpoint || `/api/services/execute/${apiServiceId}`,
>>>>>>> 9bdbb226
            storageKey: localConfig.storageKey || `iamonjob_${mappedServiceId}`
          };
          setServiceConfig(fallbackConfig);
        } else {
          setError(`Service "${serviceId}" non trouvé`);
        }
      } catch (err) {
        console.error('Erreur chargement service:', err);
        if (Object.keys(localConfig).length > 0) {
          const fallbackConfig = {
            ...localConfig,
            id: mappedServiceId,
<<<<<<< HEAD
            apiId: mappedServiceId,
            coachAdvice: localConfig.coachAdvice || '',
            apiEndpoint:
              localConfig.apiEndpoint || `/api/services/execute/${mappedServiceId}`,
=======
            apiId: mappedServiceId.replace(/_/g, '-'),
            coachAdvice: localConfig.coachAdvice || '',
            apiEndpoint:
              localConfig.apiEndpoint ||
              `/api/services/execute/${mappedServiceId.replace(/_/g, '-')}`,
>>>>>>> 9bdbb226
            storageKey: localConfig.storageKey || `iamonjob_${mappedServiceId}`
          };
          setServiceConfig(fallbackConfig);
        } else {
          setError(`Service "${serviceId}" non trouvé`);
        }
      }
    };

    loadConfig();
    setAutoExecuted(false);
  }, [serviceId, propServiceConfig]);

  // Charger un résultat déjà sauvegardé le cas échéant
  useEffect(() => {
    if (serviceConfig?.storageKey) {
      const stored = safeGetStorageItem(serviceConfig.storageKey);
      if (stored) {
        setResult(stored);
      }
    }
  }, [serviceConfig]);

  // 🗑️ REMETTRE À ZÉRO quand les documents changent
  useEffect(() => {
    if (serviceConfig?.storageKey) {
      // Nettoyer le localStorage et le résultat quand les documents changent
      safeSetStorageItem(serviceConfig.storageKey, '');
      setResult(null);
      setError(null);
      setAutoExecuted(false);
      console.log(`🗑️ Service ${serviceConfig.id} remis à zéro suite au changement de documents`);
    }
  }, [documentStatus.cv?.upload_timestamp, documentStatus.offre_emploi?.upload_timestamp, documentStatus.questionnaire?.upload_timestamp, serviceConfig]);

  // Vérifier les documents requis
  const checkRequiredDocuments = () => {
    const missing = [];
    if (serviceConfig?.requiresCV && !documentStatus.cv?.uploaded) {
      missing.push('CV');
    }
    if (serviceConfig?.requiresJobOffer && !documentStatus.offre_emploi?.uploaded) {
      missing.push('Offre d\'emploi');
    }
    if (serviceConfig?.requiresQuestionnaire && !documentStatus.questionnaire?.uploaded) {
      missing.push('Questionnaire personnel');
    }
    return missing;
  };

  const missingDocuments = checkRequiredDocuments();
  const canExecute = missingDocuments.length === 0;

  // 🚀 ANALYSE AUTOMATIQUE quand on arrive sur la page et que tout est prêt
  // MAIS PAS pour les services qui permettent des notes personnelles
  useEffect(() => {
    if (
      canExecute &&
      !result &&
      !serviceLoading &&
      serviceConfig?.id &&
      !serviceConfig.allowsNotes &&
      !autoExecuted
    ) {

      setAutoExecuted(true);
      handleExecute();
    }
  }, [canExecute, result, serviceLoading, serviceConfig, autoExecuted]);

  const handleExecute = async () => {
    if (!canExecute || serviceLoading) return;

    setServiceLoading(true);
    setError(null);

    try {
      const response = await fetch(serviceConfig.apiEndpoint, {
        method: 'POST',
        headers: {
          'Content-Type': 'application/json',
          'Authorization': `Bearer ${localStorage.getItem('token') || ''}`
        },
        body: JSON.stringify({
          service_id: serviceConfig.apiId || serviceConfig.id,
          notes: userNotes || ''
        })
      });

      const data = await response.json();

      if (response.ok && data.success) {
        const resultContent = data.result || data.response || data.matching || data.analysis || data.content || '';
        setResult(resultContent);
        
        // Sauvegarder le résultat
        if (serviceConfig.storageKey) {
          safeSetStorageItem(serviceConfig.storageKey, resultContent);
        }
        
        toast.success('Analyse terminée avec succès !');
      } else {
        throw new Error(data.error || 'Erreur lors de l\'analyse');
      }
    } catch (err) {
      console.error('❌ Erreur service:', err);
      setError(err.message);
      toast.error('Erreur lors de l\'analyse');
    } finally {
      setServiceLoading(false);
    }
  };

  const copyToClipboard = () => {
    if (result) {
      navigator.clipboard.writeText(result);
      toast.success('Copié dans le presse-papier !');
    }
  };

  const downloadAsText = () => {
    if (result) {
      const blob = new Blob([result], { type: 'text/plain' });
      const url = URL.createObjectURL(blob);
      const a = document.createElement('a');
      a.href = url;
      a.download = `${serviceConfig.id}_resultat.txt`;
      document.body.appendChild(a);
      a.click();
      document.body.removeChild(a);
      URL.revokeObjectURL(url);
      toast.success('Téléchargement terminé !');
    }
  };

  // Afficher un message d'erreur si le service n'est pas trouvé
  if (error) {
    return (
      <div style={{ padding: '2rem', textAlign: 'center' }}>
        <h2>🚧 Service non trouvé</h2>
        <p>{error}</p>
        <p>
          <Link to="/" style={{ color: '#0a6b79' }}>← Retour à l'accueil</Link>
        </p>
      </div>
    );
  }

  // Afficher un loading si la configuration n'est pas encore chargée
  if (!serviceConfig) {
    return (
      <div style={{ padding: '2rem', textAlign: 'center' }}>
        <h2>🔄 Chargement du service...</h2>
        <p>Veuillez patienter...</p>
      </div>
    );
  }

  if (loading) {
    return (
      <div style={{ 
        background: '#0a6b79', 
        minHeight: '100vh', 
        padding: '2rem', 
        textAlign: 'center',
        color: 'white'
      }}>
        <div>Chargement...</div>
      </div>
    );
  }

  return (
    <div style={{ 
      background: '#0a6b79', 
      minHeight: '100vh', 
      padding: '2rem'
    }}>
      {/* Navigation en haut à gauche */}
      <div style={{ 
        marginBottom: '1rem' 
      }}>
        <Link to="/dashboard" style={{ 
          display: 'flex', 
          alignItems: 'center', 
          gap: '0.5rem', 
          color: 'white', 
          textDecoration: 'none',
          fontSize: '0.9rem',
          opacity: 0.9
        }}>
          <FiArrowLeft />
          Retour au tableau de bord
        </Link>
      </div>

      {/* Header avec titre au milieu et documents requis à droite */}
      <div style={{ 
        display: 'flex', 
        justifyContent: 'space-between', 
        alignItems: 'center', 
        marginBottom: '2rem' 
      }}>
        {/* Titre du service au milieu */}
        <div style={{ 
          background: '#0a6b79',
          color: 'white',
          padding: '1.5rem 2rem',
          borderRadius: '16px',
          textAlign: 'center',
          boxShadow: '0 8px 32px rgba(0,0,0,0.1)',
          flex: '1',
          marginRight: '2rem',
          display: 'flex',
          flexDirection: 'column',
          alignItems: 'center',
          justifyContent: 'center'
        }}>
          <h1 style={{ 
            margin: '0 0 0.5rem 0', 
            fontSize: '2rem', 
            fontWeight: '700',
            color: 'white',
            display: 'flex',
            alignItems: 'center',
            justifyContent: 'center',
            gap: '0.75rem'
          }}>
            <LogoIcon size={32} />
            {serviceConfig.title}
          </h1>
          <p style={{ 
            margin: 0, 
            fontSize: '1.1rem', 
            color: 'white',
            opacity: 0.9
          }}>
            {serviceConfig.description}
          </p>
        </div>

        {/* Documents requis en haut à droite */}
        <div style={{ 
          background: 'white',
          padding: '1rem',
          borderRadius: '12px',
          boxShadow: '0 4px 16px rgba(0,0,0,0.1)',
          borderLeft: '3px solid #c7356c',
          minWidth: '200px'
        }}>
          <h4 style={{ 
            margin: '0 0 0.75rem 0', 
            color: '#c7356c', 
            fontSize: '0.9rem', 
            fontWeight: '600',
            textAlign: 'center'
          }}>
            Documents requis
          </h4>
          <div style={{
            display: 'flex',
            flexDirection: 'column',
            gap: '0.5rem'
          }}>
            {serviceConfig.requiresCV && (
              <StatusTile title="CV" icon={<FiFileText />} uploaded={documentStatus.cv?.uploaded} />
            )}
            {serviceConfig.requiresJobOffer && (
              <StatusTile title="Offre d'emploi" icon={<FiBriefcase />} uploaded={documentStatus.offre_emploi?.uploaded} />
            )}
            {serviceConfig.requiresQuestionnaire && (
              <StatusTile title="Questionnaire" icon={<FiUser />} uploaded={documentStatus.questionnaire?.uploaded} />
            )}
          </div>
        </div>
      </div>

      {/* Grille des sections avec style Home */}
      <div style={{ 
        display: 'grid',
        gap: '2rem',
        gridTemplateColumns: '1fr'
      }}>
        {/* Section 1: Conseils du coach */}
        <div style={{ 
          background: 'white',
          padding: '2rem',
          borderRadius: '16px',
          boxShadow: '0 8px 32px rgba(0,0,0,0.1)',
          borderLeft: '4px solid #10b981'
        }}>
          <h3 style={{ 
            margin: '0 0 1rem 0', 
            fontWeight: '600', 
            fontSize: '1.2rem', 
            display: 'flex', 
            alignItems: 'center', 
            gap: '0.75rem',
            color: '#10b981'
          }}>
            <LogoIcon size={24} /> Conseils du coach
          </h3>
          <p style={{ 
            margin: 0, 
            fontSize: '1rem', 
            lineHeight: '1.6',
            color: '#374151'
          }}>
            {serviceConfig.coachAdvice}
          </p>
        </div>

        {/* Section 2: Message d'offre pré-remplie (si applicable) */}
        {serviceConfig.id === 'matching_cv_offre' && documentStatus.offre_emploi?.uploaded && (
          <div style={{ 
            background: 'white',
            padding: '2rem',
            borderRadius: '16px',
            boxShadow: '0 8px 32px rgba(0,0,0,0.1)',
            borderLeft: '4px solid #ec4899'
          }}>
            <h3 style={{ 
              margin: '0 0 1rem 0', 
              fontWeight: '600', 
              fontSize: '1.2rem', 
              display: 'flex', 
              alignItems: 'center', 
              gap: '0.75rem',
              color: '#ec4899'
            }}>
              <LogoIcon size={24} /> Offre d'emploi chargée automatiquement
            </h3>
            <p style={{ 
              margin: 0, 
              fontSize: '1rem',
              lineHeight: '1.6',
              color: '#374151'
            }}>
              Votre offre d'emploi a été pré-remplie et est prête pour l'analyse de compatibilité avec votre CV.
            </p>
          </div>
        )}

        {/* Section 3: Zone d'exécution ou message d'erreur */}
        {!canExecute ? (
          <div style={{ 
            background: 'white',
            textAlign: 'center', 
            padding: '1.5rem',
            borderRadius: '16px',
            boxShadow: '0 8px 32px rgba(0,0,0,0.1)',
            borderLeft: '4px solid #ef4444'
          }}>
            <p style={{ 
              color: '#dc2626', 
              fontSize: '1rem', 
              margin: 0,
              lineHeight: '1.6'
            }}>
              Cliquez sur les documents manquants ci-dessus pour les gérer
            </p>
          </div>
        ) : !result ? (
          <div style={{ 
            background: 'white',
            padding: '2rem',
            borderRadius: '16px',
            boxShadow: '0 8px 32px rgba(0,0,0,0.1)',
            borderLeft: '4px solid #10b981'
          }}>
            {/* Zone de notes personnelles - RÉDUITE */}
            {serviceConfig.allowsNotes && (
              <div style={{ marginBottom: '1.5rem' }}>
                <div style={{ 
                  background: '#f0fdf4', 
                  border: '1px solid #bbf7d0', 
                  borderRadius: '12px', 
                  padding: '1rem', 
                  marginBottom: '1rem' 
                }}>
                  <h4 style={{ 
                    margin: '0 0 0.5rem 0', 
                    color: '#10b981', 
                    fontSize: '1rem', 
                    fontWeight: '600',
                    display: 'flex', 
                    alignItems: 'center', 
                    gap: '0.5rem' 
                  }}>
                    <LogoIcon size={18} /> Voulez-vous ajouter un complément d'information ?
                  </h4>
                  <p style={{ 
                    margin: '0 0 0.75rem 0', 
                    color: '#166534', 
                    fontSize: '0.9rem', 
                    lineHeight: '1.4' 
                  }}>
                    Ajoutez des détails personnels, exemples concrets ou contraintes pour personnaliser encore mieux l'analyse.
                  </p>
                  <textarea
                    value={userNotes}
                    onChange={(e) => setUserNotes(e.target.value)}
                    placeholder="Exemples : vos réalisations chiffrées, contraintes géographiques, motivations spécifiques, expériences pertinentes..."
                    style={{ 
                      width: '100%', 
                      minHeight: '80px', 
                      padding: '0.75rem', 
                      border: '1px solid #d1d5db', 
                      borderRadius: '8px', 
                      fontSize: '0.9rem', 
                      resize: 'vertical',
                      fontFamily: 'inherit',
                      lineHeight: '1.4'
                    }}
                  />
                </div>
              </div>
            )}
            
            {/* Bouton d'exécution - ROSE DU LOGO */}
            <div style={{ textAlign: 'center' }}>
              <button
                onClick={handleExecute}
                disabled={serviceLoading || !canExecute}
                style={{ 
                  display: 'inline-flex', 
                  alignItems: 'center', 
                  gap: '0.75rem', 
                  padding: '1.25rem 2.5rem', 
                  fontSize: '1.1rem', 
                  fontWeight: '600', 
                  borderRadius: '12px', 
                  background: canExecute ? '#c7356c' : '#9ca3af', 
                  color: 'white',
                  cursor: canExecute ? 'pointer' : 'not-allowed',
                  border: 'none',
                  boxShadow: canExecute ? '0 4px 16px rgba(199,53,108,0.3)' : 'none',
                  transition: 'all 0.2s ease'
                }}
              >
                {serviceLoading ? (
                  <>
                    <div style={{ 
                      width: '20px', 
                      height: '20px', 
                      border: '2px solid #ffffff', 
                      borderTop: '2px solid transparent', 
                      borderRadius: '50%', 
                      animation: 'spin 1s linear infinite' 
                    }} />
                    Traitement en cours...
                  </>
                ) : (
                  <>{serviceConfig.allowsNotes ? 'Lancer l\'analyse personnalisée' : 'Lancer l\'analyse'}</>
                )}
              </button>
              
              {error && (
                <div style={{ 
                  marginTop: '1.5rem', 
                  padding: '1rem', 
                  background: '#fef2f2', 
                  border: '1px solid #fecaca', 
                  borderRadius: '8px', 
                  color: '#dc2626',
                  fontSize: '0.95rem'
                }}>
                  {error}
                </div>
              )}
            </div>
          </div>
        ) : (
          /* Section 4: Affichage des résultats */
          <div style={{ 
            background: 'white',
            padding: '2rem',
            borderRadius: '16px',
            boxShadow: '0 8px 32px rgba(0,0,0,0.1)',
            borderLeft: '4px solid #10b981'
          }}>
            {/* Actions sur le résultat */}
            <div style={{ 
              display: 'flex', 
              gap: '1rem', 
              marginBottom: '2rem', 
              paddingBottom: '1.5rem', 
              borderBottom: '1px solid #e5e7eb',
              flexWrap: 'wrap'
            }}>
              <button
                onClick={copyToClipboard}
                style={{ 
                  display: 'flex', 
                  alignItems: 'center', 
                  gap: '0.5rem', 
                  padding: '0.75rem 1.5rem', 
                  fontSize: '1rem', 
                  fontWeight: '500', 
                  borderRadius: '8px', 
                  background: '#f3f4f6', 
                  color: '#0a6b79', 
                  border: '1px solid #d1d5db', 
                  cursor: 'pointer',
                  transition: 'all 0.2s ease'
                }}
              >
                <FiCopy />
                Copier
              </button>
              <button
                onClick={downloadAsText}
                style={{ 
                  display: 'flex', 
                  alignItems: 'center', 
                  gap: '0.5rem', 
                  padding: '0.75rem 1.5rem', 
                  fontSize: '1rem', 
                  fontWeight: '500', 
                  borderRadius: '8px', 
                  background: '#0a6b79', 
                  color: 'white', 
                  border: 'none', 
                  cursor: 'pointer',
                  transition: 'all 0.2s ease'
                }}
              >
                <FiDownload />
                Télécharger
              </button>
            </div>
            
            {/* Contenu du résultat */}
            {serviceConfig?.id === 'matching_cv_offre' ? (
              <MatchingAnalysis preloadedData={result} hideButton={true} />
            ) : (
              <SimpleMarkdownRenderer content={result} serviceType={serviceConfig.id} />
            )}
          </div>
        )}
      </div>
    </div>
  );
};

export default GenericDocumentProcessor;<|MERGE_RESOLUTION|>--- conflicted
+++ resolved
@@ -94,10 +94,7 @@
       // Toujours tenter de charger la configuration depuis l'API pour récupérer
       // les dernières modifications depuis Supabase
       try {
-<<<<<<< HEAD
-=======
-        const apiServiceId = mappedServiceId.replace(/_/g, '-');
->>>>>>> 9bdbb226
+
         const timestamp = Date.now();
         let response = await fetch(`/api/services/${mappedServiceId}?t=${timestamp}`);
         let data = await response.json();
@@ -107,13 +104,9 @@
           data = await response.json();
         }
         if (response.ok && data.success && data.service) {
-<<<<<<< HEAD
           const serviceApiId = data.service.service_id || mappedServiceId;
           const supabaseId = data.service.id;
-=======
-          const serviceApiId = data.service.id || apiServiceId;
-          const clientId = serviceApiId.replace(/-/g, '_');
->>>>>>> 9bdbb226
+
           console.log('🔍 GenericDocumentProcessor - Service reçu:', {
             supabaseId,
             serviceId: serviceApiId,
@@ -122,14 +115,10 @@
           });
           const finalConfig = {
             ...localConfig,
-<<<<<<< HEAD
             id: mappedServiceId,
             apiId: serviceApiId,
             supabaseId,
-=======
-            id: clientId,
-            apiId: serviceApiId,
->>>>>>> 9bdbb226
+
             title: data.service.title || localConfig.title || '',
             coachAdvice:
               data.service.coach_advice || localConfig.coachAdvice || '',
@@ -143,11 +132,8 @@
               data.service.allows_notes ?? localConfig.allowsNotes ?? false,
             apiEndpoint:
               localConfig.apiEndpoint || `/api/services/execute/${serviceApiId}`,
-<<<<<<< HEAD
             storageKey: localConfig.storageKey || `iamonjob_${mappedServiceId}`
-=======
-            storageKey: localConfig.storageKey || `iamonjob_${clientId}`
->>>>>>> 9bdbb226
+
           };
           console.log('🔍 GenericDocumentProcessor - Config finale:', finalConfig);
           setServiceConfig(finalConfig);
@@ -157,17 +143,11 @@
           const fallbackConfig = {
             ...localConfig,
             id: mappedServiceId,
-<<<<<<< HEAD
             apiId: mappedServiceId,
             coachAdvice: localConfig.coachAdvice || '',
             apiEndpoint:
               localConfig.apiEndpoint || `/api/services/execute/${mappedServiceId}`,
-=======
-            apiId: apiServiceId,
-            coachAdvice: localConfig.coachAdvice || '',
-            apiEndpoint:
-              localConfig.apiEndpoint || `/api/services/execute/${apiServiceId}`,
->>>>>>> 9bdbb226
+
             storageKey: localConfig.storageKey || `iamonjob_${mappedServiceId}`
           };
           setServiceConfig(fallbackConfig);
@@ -180,18 +160,11 @@
           const fallbackConfig = {
             ...localConfig,
             id: mappedServiceId,
-<<<<<<< HEAD
             apiId: mappedServiceId,
             coachAdvice: localConfig.coachAdvice || '',
             apiEndpoint:
               localConfig.apiEndpoint || `/api/services/execute/${mappedServiceId}`,
-=======
-            apiId: mappedServiceId.replace(/_/g, '-'),
-            coachAdvice: localConfig.coachAdvice || '',
-            apiEndpoint:
-              localConfig.apiEndpoint ||
-              `/api/services/execute/${mappedServiceId.replace(/_/g, '-')}`,
->>>>>>> 9bdbb226
+
             storageKey: localConfig.storageKey || `iamonjob_${mappedServiceId}`
           };
           setServiceConfig(fallbackConfig);
