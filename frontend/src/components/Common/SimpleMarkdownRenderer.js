--- conflicted
+++ resolved
@@ -32,8 +32,6 @@
     </a>
   ),
 };
-
-<<<<<<< HEAD
 // Composants pour analyser le markdown à l'intérieur des cellules de tableau
 const tableCellComponents = {
   ...markdownComponents,
@@ -41,8 +39,6 @@
   p: ({ children }) => <>{children}</>,
 };
 
-=======
->>>>>>> 7b603e25
 const SimpleMarkdownRenderer = ({ content, serviceType = 'default' }) => {
   if (!content) return null;
 
@@ -381,7 +377,6 @@
 const parseMarkdownTable = (lines) => {
   const [headerLine, , ...rowLines] = lines;
   const headers = headerLine.split('|').slice(1, -1).map((h) => h.trim());
-<<<<<<< HEAD
   const rows = rowLines
     .filter((row) => !isTableSeparator(row))
     .map((row) =>
@@ -390,14 +385,6 @@
         .slice(1, -1)
         .map((cell) => cell.trim())
     );
-=======
-  const rows = rowLines.map((row) =>
-    row
-      .split('|')
-      .slice(1, -1)
-      .map((cell) => cell.trim())
-  );
->>>>>>> 7b603e25
   return { headers, rows };
 };
 
@@ -414,11 +401,8 @@
           <tr>
             {headers.map((h, i) => (
               <th key={i} className="markdown-th">
-<<<<<<< HEAD
                 <ReactMarkdown components={tableCellComponents}>{h}</ReactMarkdown>
-=======
-                {h}
->>>>>>> 7b603e25
+
               </th>
             ))}
           </tr>
@@ -428,11 +412,8 @@
             <tr key={rowIndex}>
               {row.map((cell, cellIndex) => (
                 <td key={cellIndex} className="markdown-td">
-<<<<<<< HEAD
                   <ReactMarkdown components={tableCellComponents}>{cell}</ReactMarkdown>
-=======
-                  {cell}
->>>>>>> 7b603e25
+
                 </td>
               ))}
             </tr>
