import React from 'react';
import ReactMarkdown from 'react-markdown';
import remarkGfm from 'remark-gfm';
import './SimpleMarkdownRenderer.css';

const markdownComponents = {
  h1: ({ children }) => <h1 className="markdown-h1">{children}</h1>,
  h2: ({ children }) => <h2 className="markdown-h2">{children}</h2>,
  h3: ({ children }) => <h3 className="markdown-h3">{children}</h3>,
  p: ({ children }) => <p className="markdown-p">{children}</p>,
  ul: ({ children }) => <ul className="markdown-ul">{children}</ul>,
  ol: ({ children }) => <ol className="markdown-ol">{children}</ol>,
  li: ({ children }) => <li className="markdown-li">{children}</li>,
  strong: ({ children }) => <strong className="markdown-strong">{children}</strong>,
  em: ({ children }) => <em className="markdown-em">{children}</em>,
  code: ({ children, className }) => {
    const isInline = !className;
    return isInline ? (
      <code className="markdown-code-inline">{children}</code>
    ) : (
      <pre className="markdown-code-block">
        <code>{children}</code>
      </pre>
    );
  },
  blockquote: ({ children }) => (
    <blockquote className="markdown-blockquote">{children}</blockquote>
  ),
  a: ({ children, href }) => (
    <a href={href} className="markdown-link" target="_blank" rel="noopener noreferrer">
      {children}
    </a>
  ),
};

const SimpleMarkdownRenderer = ({ content, serviceType = 'default' }) => {
  if (!content) return null;

  // Détection des tableaux dans le contenu
  const hasTable = detectAnyTable(content);
  
  if (hasTable) {
    // Convertir les tableaux en Markdown valide
    const processedContent = convertAnyTableToMarkdown(content);
    const segments = splitMarkdownByTables(processedContent);

    return (
      <div className={`markdown-renderer ${serviceType}`}>
<<<<<<< HEAD
        {segments.map((segment, index) =>
          segment.type === 'table'
            ? renderTableSegment(segment.lines, serviceType, index)
            : <ReactMarkdown key={index} components={markdownComponents}>{segment.content}</ReactMarkdown>
        )}
=======
        <ReactMarkdown
          remarkPlugins={[remarkGfm]}
          components={{
            table: ({ children }) => (
              <div className="table-wrapper">
                <table className={`markdown-table ${serviceType === 'reconversion_analysis' ? 'metiers-table' : ''}`}>
                  {children}
                </table>
              </div>
            ),
            thead: ({ children }) => <thead>{children}</thead>,
            tbody: ({ children }) => <tbody>{children}</tbody>,
            tr: ({ children }) => <tr>{children}</tr>,
            th: ({ children }) => <th className="markdown-th">{children}</th>,
            td: ({ children }) => <td className="markdown-td">{children}</td>,
            h1: ({ children }) => <h1 className="markdown-h1">{children}</h1>,
            h2: ({ children }) => <h2 className="markdown-h2">{children}</h2>,
            h3: ({ children }) => <h3 className="markdown-h3">{children}</h3>,
            p: ({ children }) => <p className="markdown-p">{children}</p>,
            ul: ({ children }) => <ul className="markdown-ul">{children}</ul>,
            ol: ({ children }) => <ol className="markdown-ol">{children}</ol>,
            li: ({ children }) => <li className="markdown-li">{children}</li>,
            strong: ({ children }) => <strong className="markdown-strong">{children}</strong>,
            em: ({ children }) => <em className="markdown-em">{children}</em>,
            code: ({ children, className }) => {
              const isInline = !className;
              return isInline ? (
                <code className="markdown-code-inline">{children}</code>
              ) : (
                <pre className="markdown-code-block">
                  <code>{children}</code>
                </pre>
              );
            },
            blockquote: ({ children }) => (
              <blockquote className="markdown-blockquote">{children}</blockquote>
            ),
            a: ({ children, href }) => (
              <a href={href} className="markdown-link" target="_blank" rel="noopener noreferrer">
                {children}
              </a>
            ),
          }}
        >
          {processedContent}
        </ReactMarkdown>
>>>>>>> 45b8baa8
      </div>
    );
  }

  // Nettoyage intelligent du contenu pour le rendu simple
  const cleanContent = preprocessContent(content);
  
  // Parsing intelligent basé sur la structure
  const parsedContent = parseStructuredContent(cleanContent);
  
  return (
    <div className={`markdown-renderer ${serviceType}`}>
      {parsedContent}
    </div>
  );
};

// Nettoyage intelligent du contenu
const preprocessContent = (content) => {
  let cleaned = content;
  
  // Supprimer les artefacts de markdown
  cleaned = cleaned.replace(/```[\s\S]*?```/g, ''); // Blocs de code
  cleaned = cleaned.replace(/`([^`]+)`/g, '$1'); // Code inline
  cleaned = cleaned.replace(/\*\*([^*]+)\*\*/g, '$1'); // Bold
  cleaned = cleaned.replace(/\*([^*]+)\*/g, '$1'); // Italic
  
  // Nettoyer les espaces multiples
  cleaned = cleaned.replace(/\n\s*\n\s*\n/g, '\n\n'); // Max 2 sauts de ligne
  cleaned = cleaned.replace(/[ \t]+/g, ' '); // Espaces multiples
  
  // Nettoyer les caractères spéciaux (GARDER les accents français et caractères utiles !)
  cleaned = cleaned.replace(/[^\w\s.,!?;:()[\]{}"'\-–—…àáâäãåāăąçćčđďèéêëēėęěğǵḧîïíīįìłḿńňñòóôöõøōőṕŕřśšşșťțùúûüũūűůųẃẍÿýžźżÀÁÂÄÃÅĀĂĄÇĆČĐĎÈÉÊËĒĖĘĚĞǴḦÎÏÍĪĮÌŁḾŃŇÑÒÓÔÖÕØŌŐṔŔŘŚŠŞȘŢȚÙÚÛÜŨŪŰŮŲẂẌŸÝŽŹŻ\/]/g, '');
  
  return cleaned.trim();
};

// Parsing intelligent basé sur la structure
const parseStructuredContent = (content) => {
  const lines = content.split('\n').filter(line => line.trim());
  const elements = [];
  
  let currentSection = null;
  let currentList = null;
  
  for (let i = 0; i < lines.length; i++) {
    const line = lines[i].trim();
    
    // Détection des titres de section
    if (isSectionHeader(line)) {
      if (currentList) {
        elements.push(renderList(currentList));
        currentList = null;
      }
      currentSection = createSectionHeader(line);
      elements.push(currentSection);
      continue;
    }
    
    // Détection des listes
    if (isListItem(line)) {
      if (!currentList) {
        currentList = [];
      }
      currentList.push(extractListItem(line));
      continue;
    }
    
    // Détection des exemples
    if (isExample(line)) {
      if (currentList) {
        elements.push(renderList(currentList));
        currentList = null;
      }
      elements.push(createExample(line));
      continue;
    }
    
    // Détection des instructions
    if (isInstruction(line)) {
      if (currentList) {
        elements.push(renderList(currentList));
        currentList = null;
      }
      elements.push(createInstruction(line));
      continue;
    }
    
    // Texte normal
    if (currentList) {
      elements.push(renderList(currentList));
      currentList = null;
    }
    elements.push(createParagraph(line));
  }
  
  // Fermer la liste en cours
  if (currentList) {
    elements.push(renderList(currentList));
  }
  
  return elements;
};

// Détection intelligente des éléments
const isSectionHeader = (line) => {
  return /^\d+\.\s+[A-Z]/.test(line) || /^[A-Z][^.!?]*:$/.test(line);
};

const isListItem = (line) => {
  return /^[•·▪▫◦‣⁃]\s/.test(line) || /^[a-z]\)\s/.test(line) || /^-\s/.test(line);
};

const isExample = (line) => {
  return /^Exemple\s*:/.test(line) || /^[A-Z][^.!?]*\s*:/.test(line);
};

const isInstruction = (line) => {
  return /^Ajoutez\s/.test(line) || /^Rédigez\s/.test(line) || /^Préparez\s/.test(line);
};

// Extraction des éléments
const extractListItem = (line) => {
  return line.replace(/^[•·▪▫◦‣⁃]\s/, '').replace(/^[a-z]\)\s/, '').replace(/^-\s/, '');
};

// Création des éléments de rendu
const createSectionHeader = (line) => (
  <h3 key={`header-${line}`} className="markdown-section-header">
    {line}
  </h3>
);

const createExample = (line) => (
  <div key={`example-${line}`} className="markdown-example">
    <strong>{line}</strong>
  </div>
);

const createInstruction = (line) => (
  <div key={`instruction-${line}`} className="markdown-instruction">
    {line}
  </div>
);

const createParagraph = (line) => (
  <p key={`para-${line}`} className="markdown-paragraph">
    {line}
  </p>
);

const renderList = (items) => (
  <ul key={`list-${items.join('')}`} className="markdown-list">
    {items.map((item, index) => (
      <li key={index} className="markdown-list-item">
        {item}
      </li>
    ))}
  </ul>
);

// Fonction de détection unifiée des tableaux
const detectAnyTable = (content) => {
  const lines = content.split('\n');
  let hasVerticalBars = false;
  let hasTableStructure = false;
  
  for (let i = 0; i < lines.length; i++) {
    const line = lines[i];
    const trimmed = line.trim();
    
    // Détecter les lignes avec des barres verticales
    if (trimmed.includes('|')) {
      hasVerticalBars = true;
      
      // Vérifier si c'est une ligne de tableau (au moins 2 barres)
      const barCount = (trimmed.match(/\|/g) || []).length;
      if (barCount >= 2) {
        hasTableStructure = true;
      }
    }
    
    // Détecter les séparateurs de tableau (tirets longs)
    if (trimmed.match(/^-{10,}/) || trimmed.match(/^_{10,}/)) {
      hasTableStructure = true;
    }
  }
  
  return hasVerticalBars && hasTableStructure;
};

// Fonction de conversion unifiée des tableaux en Markdown
const convertAnyTableToMarkdown = (content) => {
  const lines = content.split('\n');
  const result = [];
  let inTable = false;
  let tableRows = [];
  let headers = [];
  
  for (let i = 0; i < lines.length; i++) {
    const line = lines[i];
    const trimmed = line.trim();
    
    // Détecter le début d'un tableau (ligne avec des barres verticales)
    if (trimmed.includes('|') && (trimmed.match(/\|/g) || []).length >= 2) {
      if (!inTable) {
        inTable = true;
        // Extraire les en-têtes de la ligne actuelle
        headers = trimmed.split('|').map(h => h.trim()).filter(h => h.length > 0);
        tableRows = [];
        continue;
      }
    }
    
    // Détecter les séparateurs de tableau (lignes de tirets)
    if (inTable && (trimmed.match(/^-{10,}/) || trimmed.match(/^_{10,}/))) {
      continue; // Ignorer les lignes de séparateurs
    }
    
    // Détecter la fin d'un tableau
    if (inTable && trimmed.length === 0) {
      // Ligne vide = fin du tableau
      if (tableRows.length > 0) {
        result.push(convertTableToMarkdown(headers, tableRows));
      }
      inTable = false;
      headers = [];
      tableRows = [];
      result.push(line); // Garder la ligne vide
      continue;
    }
    
    if (inTable && trimmed.length > 0) {
      // Ligne de données du tableau
      if (trimmed.includes('|')) {
        const cells = trimmed.split('|').map(cell => cell.trim()).filter(cell => cell.length > 0);
        if (cells.length > 1) {
          tableRows.push(cells);
        }
      }
    } else if (!inTable) {
      result.push(line);
    }
  }
  
  // Traiter le dernier tableau s'il y en a un
  if (inTable && tableRows.length > 0) {
    result.push(convertTableToMarkdown(headers, tableRows));
  }
  
  return result.join('\n');
};

// Fonction pour convertir un tableau en format Markdown
const convertTableToMarkdown = (headers, rows) => {
  if (headers.length === 0 || rows.length === 0) return '';
  
  const result = [];
  
  // En-tête
  result.push('| ' + headers.join(' | ') + ' |');
  
  // Séparateur
  result.push('| ' + headers.map(() => '---').join(' | ') + ' |');
  
  // Lignes de données
  rows.forEach(row => {
    // Ajuster le nombre de colonnes si nécessaire
    const adjustedRow = [...row];
    while (adjustedRow.length < headers.length) {
      adjustedRow.push('');
    }
    while (adjustedRow.length > headers.length) {
      adjustedRow.pop();
    }
    
    result.push('| ' + adjustedRow.join(' | ') + ' |');
  });
  
  // Ajouter un espace après le tableau pour la lisibilité
  result.push('');
  
  return result.join('\n');
};

const splitMarkdownByTables = (content) => {
  const lines = content.split('\n');
  const segments = [];
  let i = 0;
  while (i < lines.length) {
    if (isTableRow(lines[i]) && i + 1 < lines.length && isTableSeparator(lines[i + 1])) {
      const tableLines = [lines[i], lines[i + 1]];
      i += 2;
      while (i < lines.length && isTableRow(lines[i])) {
        tableLines.push(lines[i]);
        i++;
      }
      segments.push({ type: 'table', lines: tableLines });
    } else {
      const textLines = [lines[i]];
      i++;
      while (
        i < lines.length &&
        !(isTableRow(lines[i]) && i + 1 < lines.length && isTableSeparator(lines[i + 1]))
      ) {
        textLines.push(lines[i]);
        i++;
      }
      segments.push({ type: 'text', content: textLines.join('\n') });
    }
  }
  return segments;
};

const isTableRow = (line) => /^\s*\|.*\|\s*$/.test(line);
const isTableSeparator = (line) => /^\s*\|?(?:\s*-+\s*\|)+\s*$/.test(line);

const parseMarkdownTable = (lines) => {
  const [headerLine, , ...rowLines] = lines;
  const headers = headerLine.split('|').slice(1, -1).map((h) => h.trim());
  const rows = rowLines.map((row) =>
    row
      .split('|')
      .slice(1, -1)
      .map((cell) => cell.trim())
  );
  return { headers, rows };
};

const renderTableSegment = (lines, serviceType, key) => {
  const { headers, rows } = parseMarkdownTable(lines);
  return (
    <div key={key} className="table-wrapper">
      <table
        className={`markdown-table ${
          serviceType === 'reconversion_analysis' ? 'metiers-table' : ''
        }`}
      >
        <thead>
          <tr>
            {headers.map((h, i) => (
              <th key={i} className="markdown-th">
                {h}
              </th>
            ))}
          </tr>
        </thead>
        <tbody>
          {rows.map((row, rowIndex) => (
            <tr key={rowIndex}>
              {row.map((cell, cellIndex) => (
                <td key={cellIndex} className="markdown-td">
                  {cell}
                </td>
              ))}
            </tr>
          ))}
        </tbody>
      </table>
    </div>
  );
};

export default SimpleMarkdownRenderer;
<|MERGE_RESOLUTION|>--- conflicted
+++ resolved
@@ -46,60 +46,11 @@
 
     return (
       <div className={`markdown-renderer ${serviceType}`}>
-<<<<<<< HEAD
         {segments.map((segment, index) =>
           segment.type === 'table'
             ? renderTableSegment(segment.lines, serviceType, index)
             : <ReactMarkdown key={index} components={markdownComponents}>{segment.content}</ReactMarkdown>
         )}
-=======
-        <ReactMarkdown
-          remarkPlugins={[remarkGfm]}
-          components={{
-            table: ({ children }) => (
-              <div className="table-wrapper">
-                <table className={`markdown-table ${serviceType === 'reconversion_analysis' ? 'metiers-table' : ''}`}>
-                  {children}
-                </table>
-              </div>
-            ),
-            thead: ({ children }) => <thead>{children}</thead>,
-            tbody: ({ children }) => <tbody>{children}</tbody>,
-            tr: ({ children }) => <tr>{children}</tr>,
-            th: ({ children }) => <th className="markdown-th">{children}</th>,
-            td: ({ children }) => <td className="markdown-td">{children}</td>,
-            h1: ({ children }) => <h1 className="markdown-h1">{children}</h1>,
-            h2: ({ children }) => <h2 className="markdown-h2">{children}</h2>,
-            h3: ({ children }) => <h3 className="markdown-h3">{children}</h3>,
-            p: ({ children }) => <p className="markdown-p">{children}</p>,
-            ul: ({ children }) => <ul className="markdown-ul">{children}</ul>,
-            ol: ({ children }) => <ol className="markdown-ol">{children}</ol>,
-            li: ({ children }) => <li className="markdown-li">{children}</li>,
-            strong: ({ children }) => <strong className="markdown-strong">{children}</strong>,
-            em: ({ children }) => <em className="markdown-em">{children}</em>,
-            code: ({ children, className }) => {
-              const isInline = !className;
-              return isInline ? (
-                <code className="markdown-code-inline">{children}</code>
-              ) : (
-                <pre className="markdown-code-block">
-                  <code>{children}</code>
-                </pre>
-              );
-            },
-            blockquote: ({ children }) => (
-              <blockquote className="markdown-blockquote">{children}</blockquote>
-            ),
-            a: ({ children, href }) => (
-              <a href={href} className="markdown-link" target="_blank" rel="noopener noreferrer">
-                {children}
-              </a>
-            ),
-          }}
-        >
-          {processedContent}
-        </ReactMarkdown>
->>>>>>> 45b8baa8
       </div>
     );
   }
