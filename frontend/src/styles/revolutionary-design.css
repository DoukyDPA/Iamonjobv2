
/* ===== ONGLETS PLUS GROS ===== */
.revolutionary-tabs-container .revolutionary-tabs {
  padding: 12px;
}

.revolutionary-tabs-container .revolutionary-tab-button {
  padding: 18px 28px;
  font-size: 1.1rem;
  min-width: 140px;
  display: flex !important;
  flex-direction: column !important;
  align-items: center !important;
  gap: 8px !important;
}

.revolutionary-tabs-container .revolutionary-tab-icon {
  font-size: 1.3rem;
}

/* Hide mobile tab labels on desktop */
.revolutionary-tab-label-mobile {
  display: none;
  width: 100%;
  text-align: center;

}

/* ===== DOCUMENTS 4 COLONNES PROPREMENT ===== */
/* Grille documents révolutionnaire pour le dashboard */
.revolutionary-dashboard .revolutionary-document-types {
  display: grid;
  grid-template-columns: repeat(4, minmax(0, 1fr));
  gap: 20px;
  max-width: 1600px;
  margin: 0 auto 40px auto;
}

/* ===== CARTES DOCUMENTS PLUS PETITES ===== */
.revolutionary-dashboard .revolutionary-document-card {
  padding: 18px;
  min-height: 180px;
  border-radius: 14px;
}

.revolutionary-dashboard .revolutionary-document-icon {
  width: 48px;
  height: 48px;
  font-size: 1.8rem;
  border-radius: 10px;
}


/* === Nouveau style pour les cartes Documents === */
.document-tile {
  position: relative;
  background: #f0fdf4;
  border: 1px solid #bbf7d0;
  border-radius: 14px;
  width: 100%;
  padding: 28px;
  color: #166534;
  box-shadow: var(--shadow-card);
  transition: transform 0.2s ease;
}

.document-tile::before {
  content: '';
  position: absolute;
  top: 0;
  left: 0;
  right: 0;
  height: 4px;
  background: var(--tile-color, #0a6b79);
  border-radius: 14px 14px 0 0;
}

.document-tile:hover {
  transform: translateY(-2px);
  box-shadow: var(--shadow-card-hover);
  border-color: var(--tile-color, #0a6b79);
}

.revolutionary-dashboard .revolutionary-document-info h4 {
  font-size: 1.05rem;
  margin-bottom: 4px;
}

.revolutionary-dashboard .revolutionary-document-info p {
  font-size: 0.85rem;
}

/* ===== TITRE PLUS PETIT ===== */
.revolutionary-dashboard .revolutionary-section-title {
  font-size: 2.2rem;
  font-weight: 700;
  margin-bottom: 16px;
}

.revolutionary-dashboard .revolutionary-section-description {
  font-size: 1.1rem;
  max-width: 600px;
}

/* ===== BOUTONS PLUS COMPACTS ===== */
.revolutionary-dashboard .revolutionary-btn-upload,
.revolutionary-dashboard .revolutionary-btn-text,
.revolutionary-dashboard .revolutionary-btn-questionnaire {
  padding: 9px 14px;
  font-size: 0.8rem;
  border-radius: 18px;
}

/* ===== RESPONSIVE PROPRE ===== */
@media (max-width: 1400px) {
  .revolutionary-dashboard .revolutionary-document-types {
    grid-template-columns: repeat(4, minmax(0, 1fr));
    gap: 16px;
  }
}

@media (max-width: 1200px) {
  .revolutionary-dashboard .revolutionary-document-types {
    grid-template-columns: repeat(2, 1fr);
    gap: 20px;
  }
}

/* ===== GRID DASHBOARD RESPONSIVE ===== */
.dashboard-grid {
  display: grid;
<<<<<<< HEAD
  grid-template-columns: repeat(4, minmax(0, 1fr));
=======
  grid-template-columns: repeat(4, 1fr);
>>>>>>> edaf751e
  grid-template-rows: auto auto;
  grid-template-areas:
    "cv questionnaire offre metier"
    "conseils conseils conseils conseils";
  gap: 2rem;
  margin-bottom: 2rem;
  align-items: start;
  max-width: 100%;
}

@media (max-width: 768px) {
  .dashboard-grid {
    grid-template-columns: 1fr 1fr;
    grid-template-rows: auto auto auto;
    grid-template-areas: 
      "cv questionnaire"
      "offre metier"
      "conseils conseils";
    gap: 1rem;
  }
  
  .revolutionary-tabs-container .revolutionary-tab-button {
    padding: 14px 20px;
    font-size: 1rem;
    min-width: 120px;
    justify-content: center;
  }

  .revolutionary-tabs-container .revolutionary-tabs {
    justify-content: flex-start;
  }
  
  .revolutionary-tabs-container .revolutionary-tab-label {
    display: none;
  }

  .revolutionary-tab-label-mobile {
    display: inline;
    width: 100%;
    text-align: center;

  }
  
  /* Masquer le pavé de progression en mobile */
  .desktop-only {
    display: none !important;
  }
  
  /* Ajuster les cartes pour mobile */
  .document-tile {
    padding: 20px;
    min-height: 160px;
  }
  
  .revolutionary-dashboard .revolutionary-section-title {
    font-size: 1.8rem;
  }
} <|MERGE_RESOLUTION|>--- conflicted
+++ resolved
@@ -129,11 +129,8 @@
 /* ===== GRID DASHBOARD RESPONSIVE ===== */
 .dashboard-grid {
   display: grid;
-<<<<<<< HEAD
   grid-template-columns: repeat(4, minmax(0, 1fr));
-=======
-  grid-template-columns: repeat(4, 1fr);
->>>>>>> edaf751e
+
   grid-template-rows: auto auto;
   grid-template-areas:
     "cv questionnaire offre metier"
